--- conflicted
+++ resolved
@@ -427,20 +427,7 @@
 
 	normalizeFluxes();
 	residual = computeFSRSources();
-<<<<<<< HEAD
-	_timer->stopTimer();
-	_timer->recordSplit("Computing FSR sources");
-
-
-	_timer->startTimer();
-	transportSweep();
-	_timer->stopTimer();
-	_timer->recordSplit("Transport sweep across the geometry");
-
-	_timer->startTimer();
-=======
 	transportSweep();	
->>>>>>> af7fdcd4
 	addSourceToScalarFlux();
 	computeKeff();
 
@@ -538,8 +525,7 @@
 
     log_printf(RESULT, "%s", msg.str().c_str());\
 
-<<<<<<< HEAD
-    log_printf(SEPARATOR, "*");
+    log_printf(SEPARATOR, "-");
 }
 
 /******* PAPI *******/
@@ -560,7 +546,4 @@
 
 void Solver::printPapiEventCounts(int reduce) {
     _papiProfiler->printEventCounts(reduce);
-=======
-    log_printf(SEPARATOR, "-");
->>>>>>> af7fdcd4
 }