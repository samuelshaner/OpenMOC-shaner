--- conflicted
+++ resolved
@@ -38,13 +38,6 @@
     return directory
 
 
-<<<<<<< HEAD
-#path_to_bgxlc = '/soft/compilers/ibmcmp-feb2013/vac/bg/12.1/'
-# Compiler binaries
-#bgxlc = path_to_bgxlc + 'bin/bgxlc'
-
-=======
->>>>>>> a8c61fd4
 def get_openmoc():
     """Returns the path and name of the main shared library object"""
 
