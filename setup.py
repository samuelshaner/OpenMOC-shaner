import config
import os
from setuptools import setup, find_packages
from distutils.extension import Extension
from distutils.command.build_ext import build_ext
import numpy


# Obtain the numpy include directory
try:
    numpy_include = numpy.get_include()
except AttributeError:
    numpy_include = numpy.get_numpy_include()


# If the user selected 'all' compilers, enumerate them
if config.cpp_compilers == ['all']:
    config.cpp_compilers = ['gcc', 'icpc']

# If the user did not select a supported default C++ compiler, choose GCC
if config.default_cc not in ['gcc', 'icpc']:
    config.default_cc = 'gcc'

# If the user selected 'all' FP precision levels, enumerate them
if config.fp_precision == ['all']:
    config.fp_precision = ['double', 'single']

# If the user did not select a supported default FP precision, choose single
if config.default_fp not in ['double', 'single']:
    config.default_fp = 'single'

# If the user wishes to compile using debug mode, append the debugging flag
if config.debug_mode:
    for k in config.compiler_flags:
        config.compiler_flags[k].append('-g')

# If the user wishes to compile the CUDA package, append nvcc to list of compilers
if config.with_cuda:
    config.cpp_compilers.append('nvcc')


# Create list of extensions for Python modules within the openmoc Python package
extensions = []

cc = config.default_cc
fp = config.default_fp

# The main extension will be openmoc compiled with gcc and double precision
extensions.append(Extension(name = '_openmoc', 
<<<<<<< HEAD
                    sources = config.sources['gcc'], 
                    library_dirs = config.library_directories[cc], 
                    libraries = config.shared_libraries[cc],
                    extra_link_args = config.linker_flags[cc], 
                    include_dirs = config.include_directories[cc],
                    define_macros = config.macros[cc][fp],
=======
                    sources = config.sources['c++'], 
                    library_dirs = config.library_directories['gcc'], 
                    libraries = config.shared_libraries['gcc'],
                    extra_link_args = config.linker_flags['gcc'], 
                    include_dirs = config.include_directories['gcc'],
                    define_macros = config.macros['gcc'][config.default_fp],
>>>>>>> 21a05535
                    swig_opts = config.swig_flags))

#config.sources['c++'].remove('openmoc/openmoc.i')


# A CUDA extension if the user requested it
if config.with_cuda:
    extensions.append(Extension(name = '_openmoc_cuda', 
                        sources = config.sources['nvcc'], 
                        library_dirs = config.library_directories['nvcc'], 
                        libraries = config.shared_libraries['nvcc'],
                        extra_link_args = config.linker_flags['nvcc'], 
                        include_dirs = config.include_directories['nvcc'],
<<<<<<< HEAD
                        define_macros = config.macros['nvcc'][fp],
=======
                        define_macros = config.macros['nvcc'][config.default_fp],
>>>>>>> 21a05535
                        swig_opts = config.swig_flags,
                        export_symbols = ['init_openmoc']))
                      
    config.sources['nvcc'].remove('openmoc/cuda/openmoc_cuda.i')


# An Intel MIC extension if the user requested it
if config.with_mic:
    extensions.append(Extension(name = '_openmoc_mic', 
                        sources = config.sources['mic'], 
                        library_dirs = config.library_directories['mic'], 
                        libraries = config.shared_libraries['mic'],
                        extra_link_args = config.linker_flags['mic'], 
                        include_dirs = config.include_directories['mic'],
                        define_macros = config.macros['mic'][fp],
                        swig_opts = config.swig_flags,
                        export_symbols = ['init_openmoc']))
                      
    config.sources['mic'].remove('openmoc/mic/openmoc_mic.i')



# A MIC extension if the user requested it
if config.with_mic:
#    config.linker_flags['gcc'] = config.linker_flags.append('-Wl,-soname,_openmoc.so')
    extensions.append(Extension(name = '_openmoc_mic', 
                        sources = config.sources['mic'], 
                        library_dirs = config.library_directories['icpc'], 
                        libraries = config.shared_libraries['icpc'],
                        extra_link_args = config.linker_flags['icpc'], 
                        include_dirs = config.include_directories['icpc'],
                        define_macros = config.macros['icpc'][config.default_fp],
                        swig_opts = config.swig_flags,
                        export_symbols = ['init_openmoc']))
                      
    config.sources['mic'].remove('openmoc/mic/openmoc_mic.i')
#    config.linker_flags[' = config.linker_flags.remove('-Wl,-soname,_openmoc.so')


# Loop over the compilers and floating point precision levels to create
# extension modules for each (ie, openmoc.icpc.double, openmoc.cuda.single, etc)
for fp in config.fp_precision:
    for cc in config.cpp_compilers:

        if cc == 'nvcc':
            ext_name = '_openmoc_cuda_' + fp
            swig_interface_file = 'openmoc/cuda/' + fp
            swig_interface_file += '/openmoc_cuda_' + fp + '.i'
<<<<<<< HEAD
            sources = config.sources['nvcc']
=======
            sources = config.sources['cuda']
>>>>>>> 21a05535
            sources.append(swig_interface_file)

        elif cc == 'gcc':
            ext_name = '_openmoc_gnu_' + fp
            swig_interface_file = 'openmoc/gnu/' + fp
            swig_interface_file += '/openmoc_gnu_' + fp + '.i'
<<<<<<< HEAD
            sources = config.sources['gcc']
=======
            sources = config.sources['c++']
>>>>>>> 21a05535
            sources.append(swig_interface_file)

        elif cc == 'icpc':
            ext_name = '_openmoc_intel_' + fp
            swig_interface_file = 'openmoc/intel/' + fp
            swig_interface_file += '/openmoc_intel_' + fp + '.i'
<<<<<<< HEAD
            sources = config.sources['icpc']
=======
            sources = config.sources['c++']
>>>>>>> 21a05535
            sources.append(swig_interface_file)

        else:
            raise NameError('Compiler ' + str(cc) + ' is not supported')

        # Create the extension module
        extensions.append(Extension(name = ext_name, 
                            sources = sources, 
                            library_dirs = config.library_directories[cc], 
                            libraries = config.shared_libraries[cc],
                            extra_link_args = config.linker_flags[cc], 
                            include_dirs = config.include_directories[cc],
                            define_macros = config.macros[cc][fp],
                            swig_opts = config.swig_flags))


def customize_compiler(self):
    """Inject redefined _compile method into distutils

    Adapted from Robert McGibbon's CUDA distutils setup provide in open source 
    form here: https://github.com/rmcgibbo/npcuda-example
    """
    
    # Inform the compiler it can processes .cu CUDA source files
    self.src_extensions.append('.cu')

    # Save reference to the default _compile method
    super_compile = self._compile

    # Redefine the _compile method. This gets executed for each
    # object but distutils doesn't have the ability to change compilers
    # based on source extension, so we add that functionality here
    def _compile(obj, src, ext, cc_args, extra_postargs, pp_opts):

        # If GNU is a defined macro and the source is C++, use gcc
        if '-DGNU' in pp_opts and os.path.splitext(src)[1] == '.cpp':
            if config.with_ccache:
                self.set_executable('compiler_so', 'ccache gcc')
            else:
                self.set_executable('compiler_so', 'gcc')
            postargs = config.compiler_flags['gcc']

        # If INTEL is a defined macro and the source is C++, use icpc
        elif '-DINTEL' in pp_opts and os.path.splitext(src)[1] == '.cpp':
            if config.with_ccache:
                self.set_executable('compiler_so', 'ccache icpc')
            else:
                self.set_executable('compiler_so', 'icpc')
            postargs = config.compiler_flags['icpc']

        # If MIC is a defined macro and the source is C++, use icpc
        elif '-DMIC' in pp_opts and os.path.splitext(src)[1] == '.cpp':
            # CCache is not currently working with the MIC module
            self.set_executable('compiler_so', 'icpc')
            postargs = config.compiler_flags['mic']

        # If CUDA is a defined macro and the source is C++, compile SWIG-wrapped
        # CUDA code with gcc
        elif '-DCUDA' in pp_opts and os.path.splitext(src)[1] == '.cpp':
            if config.with_ccache:
                self.set_executable('compiler_so', 'ccache gcc')
            else:
                self.set_executable('compiler_so', 'gcc')
            postargs = config.compiler_flags['gcc']

        # If CUDA is a defined macro and the source is CUDA, use nvcc
        elif '-DCUDA' in pp_opts and os.path.splitext(src)[1] == '.cu':
            if config.with_ccache:
                self.set_executable('compiler_so', 'ccache nvcc')
            else:
                self.set_executable('compiler_so', 'nvcc')
            postargs = config.compiler_flags['nvcc']

        # If we cannot determine how to compile this file, throw exception
        else:
            raise EnvironmentError('Unable to compile ' + str(src))

        # Now call distutils-defined _compile method
        super_compile(obj, src, ext, cc_args, postargs, pp_opts)

    # Inject our redefined _compile method into the class
    self._compile = _compile


def customize_linker(self):
    """Inject redefined link method into distutils

    Adapted from Robert McGibbon's CUDA distutils setup provide in open source 
    form here: https://github.com/rmcgibbo/npcuda-example
    """

    # save references to the default link method
    super_link = self.link

    # Redefine the link method. This gets executed to link each extension
    # module. We add the functionality to choose the compiler for linking
    # based on the name of the extension module
    def link(target_desc, objects, output_filename, 
             output_dir=None, libraries=None,
             library_dirs=None, runtime_library_dirs=None,
             export_symbols=None, debug=0, extra_preargs=None,
             extra_postargs=None, build_temp=None, target_lang=None):

        # If compiling different extensions of openmoc using different compilers
        # and/or floating point precision levels, we must remove autogenerated
        # files from distutils for each subsequent extension
        for obj in objects[:]:

            

            if 'openmoc' in obj:
                if 'intel' in output_filename and 'intel' not in obj:
                    objects = [o for o in objects if o is not obj]
                elif 'intel' not in output_filename and 'intel' in obj:
                    objects = [o for o in objects if o is not obj]
                if 'gnu' in output_filename and 'gnu' not in obj:  
                    objects = [o for o in objects if o is not obj]
                elif 'gnu' not in output_filename and 'gnu' in obj:
                    objects = [o for o in objects if o is not obj]

                if 'single' in output_filename and 'single' not in obj:
                    objects = [o for o in objects if o is not obj]
                elif 'single' not in output_filename and 'single' in obj:
                    objects = [o for o in objects if o is not obj]
                if 'double' in output_filename and 'double' not in obj:
                    objects = [o for o in objects if o is not obj]
                elif 'double' not in output_filename and 'double' in obj:
                    objects = [o for o in objects if o is not obj]

#            print 'obj = %s and outputfilename = %s' % (obj, output_filename)
#            if '_intel' in obj and '_intel' not in output_filename:
#                objects.remove(obj)
#            elif '_gnu' in obj and '_gnu' not in output_filename:
#                objects.remove(obj)
#            elif '_single' in obj and '_single' not in output_filename:
#                objects.remove(obj)
#            elif '_double' in obj and '_double' not in output_filename:
#                objects.remove(obj)

        # If the filename for the extension contains intel, use icpc to link
        if 'intel' in output_filename or 'mic' in output_filename:
            self.set_executable('linker_so', 'icpc')
            self.set_executable('linker_exe', 'icpc')

        # If the filename for the extension contains cuda, use g++ to link
        elif 'cuda' in output_filename:
            self.set_executable('linker_so', 'g++')
            self.set_executable('linker_exe', 'g++')

        # Otherwise, use g++ to link by default
        else:
            self.set_executable('linker_so', 'g++')
            self.set_executable('linker_exe', 'g++')
        
        # Now call distutils-defined link method
        super_link(target_desc, objects,
                   output_filename, output_dir, libraries,
                   library_dirs, runtime_library_dirs,
                   export_symbols, debug, extra_preargs,
                   extra_postargs, build_temp)

    # Inject our redefined link method into the class
    self.link = link


# Run the customize_compiler to inject redefined and customized _compile and 
# link methods into distutils
class custom_build_ext(build_ext):

    def build_extensions(self):
        customize_compiler(self.compiler)
        customize_linker(self.compiler)
        build_ext.build_extensions(self)


# Run setuptools/distutils setup method for the complete build
setup(name = config.package_name,
      version = '0.1',
      description = 'An open source method of characteristics code for ' + \
                    'solving the 2D neutron distribution in nuclear reactors]',
      author = 'Will Boyd',
      author_email = 'wboyd@mit.edu',
      url = 'https://github.com/mit-crpg/OpenMOC',
      ext_modules = extensions,
      packages = find_packages(),

      # Inject our custom compiler and linker triggers
      cmdclass={'build_ext': custom_build_ext},

      # Since the package has C++ code, the egg cannot be zipped
      zip_safe=False)<|MERGE_RESOLUTION|>--- conflicted
+++ resolved
@@ -47,21 +47,12 @@
 
 # The main extension will be openmoc compiled with gcc and double precision
 extensions.append(Extension(name = '_openmoc', 
-<<<<<<< HEAD
-                    sources = config.sources['gcc'], 
+                    sources = config.sources[cc], 
                     library_dirs = config.library_directories[cc], 
                     libraries = config.shared_libraries[cc],
                     extra_link_args = config.linker_flags[cc], 
                     include_dirs = config.include_directories[cc],
                     define_macros = config.macros[cc][fp],
-=======
-                    sources = config.sources['c++'], 
-                    library_dirs = config.library_directories['gcc'], 
-                    libraries = config.shared_libraries['gcc'],
-                    extra_link_args = config.linker_flags['gcc'], 
-                    include_dirs = config.include_directories['gcc'],
-                    define_macros = config.macros['gcc'][config.default_fp],
->>>>>>> 21a05535
                     swig_opts = config.swig_flags))
 
 #config.sources['c++'].remove('openmoc/openmoc.i')
@@ -75,11 +66,7 @@
                         libraries = config.shared_libraries['nvcc'],
                         extra_link_args = config.linker_flags['nvcc'], 
                         include_dirs = config.include_directories['nvcc'],
-<<<<<<< HEAD
                         define_macros = config.macros['nvcc'][fp],
-=======
-                        define_macros = config.macros['nvcc'][config.default_fp],
->>>>>>> 21a05535
                         swig_opts = config.swig_flags,
                         export_symbols = ['init_openmoc']))
                       
@@ -128,33 +115,21 @@
             ext_name = '_openmoc_cuda_' + fp
             swig_interface_file = 'openmoc/cuda/' + fp
             swig_interface_file += '/openmoc_cuda_' + fp + '.i'
-<<<<<<< HEAD
             sources = config.sources['nvcc']
-=======
-            sources = config.sources['cuda']
->>>>>>> 21a05535
             sources.append(swig_interface_file)
 
         elif cc == 'gcc':
             ext_name = '_openmoc_gnu_' + fp
             swig_interface_file = 'openmoc/gnu/' + fp
             swig_interface_file += '/openmoc_gnu_' + fp + '.i'
-<<<<<<< HEAD
             sources = config.sources['gcc']
-=======
-            sources = config.sources['c++']
->>>>>>> 21a05535
             sources.append(swig_interface_file)
 
         elif cc == 'icpc':
             ext_name = '_openmoc_intel_' + fp
             swig_interface_file = 'openmoc/intel/' + fp
             swig_interface_file += '/openmoc_intel_' + fp + '.i'
-<<<<<<< HEAD
             sources = config.sources['icpc']
-=======
-            sources = config.sources['c++']
->>>>>>> 21a05535
             sources.append(swig_interface_file)
 
         else:
